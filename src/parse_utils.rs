use nom::{
    bytes::complete::tag,
    character::complete::{digit1, space0, space1},
    combinator::{map, map_res, opt, recognize},
<<<<<<< HEAD
    multi::separated_list0,
=======
    multi::separated_list1,
>>>>>>> 68a79e02
    sequence::{delimited, pair, preceded, tuple},
    IResult,
};

/// Converts a parser that returns a T: SomeTrait to one that returns a Box<dyn SomeTrait>.
#[macro_export]
macro_rules! map_to_boxed_trait {
    ($parser:expr, $trait:ident) => {
        map($parser, |o| {
            let boxed: Box<dyn $trait> = Box::new(o);
            boxed
        })
    };
}

/// Parses a nonempty separated list where the separator can be padded with arbitrary whitespace.
pub fn nonempty_sequence<'a, T, F>(
    separator: &'static str,
    element: F,
) -> impl FnMut(&'a str) -> IResult<&'a str, Vec<T>>
where
    F: Fn(&'a str) -> IResult<&'a str, T>,
{
<<<<<<< HEAD
    separated_list0(delimited(space0, tag(separator), space0), element)
=======
    separated_list1(delimited(space0, tag(separator), space0), element)
>>>>>>> 68a79e02
}

/// Parses a integer value.
pub fn int<T: std::str::FromStr>(input: &str) -> IResult<&str, T> {
    map_res(recognize(pair(opt(tag("-")), digit1)), |s: &str| {
        s.parse::<T>()
    })(input)
}

/// Matches 'name=<arg>'.
pub fn named_arg<'a, F, T>(name: &'static str, arg: F) -> impl FnMut(&'a str) -> IResult<&'a str, T>
where
    F: Fn(&'a str) -> IResult<&'a str, T>,
{
    preceded(pair(tag(name), tag("=")), arg)
}

/// Parser for an operator which takes no args.
pub fn op_zero<T: Clone>(name: &'static str, t: T) -> impl Fn(&str) -> IResult<&str, T> {
    move |i| map(tag(name), |_| t.clone())(i)
}

/// Parser for an operator which takes a single arg.
pub fn op_one<'a, T, F1, A1, G>(
    name: &'static str,
    arg1: F1,
    build: G,
) -> impl Fn(&'a str) -> IResult<&'a str, T>
where
    F1: Fn(&'a str) -> IResult<&'a str, A1> + Copy,
    G: Fn(A1) -> T + Copy,
{
    move |i| {
        map(preceded(tag(name), preceded(space1, arg1)), |val| {
            build(val)
        })(i)
    }
}

/// Parser for an operator which takes a single optional arg.
pub fn op_one_opt<'a, T, F1, A1, G>(
    name: &'static str,
    arg1: F1,
    build: G,
) -> impl Fn(&'a str) -> IResult<&'a str, T>
where
    F1: Fn(&'a str) -> IResult<&'a str, A1> + Copy,
    G: Fn(Option<A1>) -> T + Copy,
{
    move |i| map(preceded(tag(name), opt(preceded(space1, arg1))), build)(i)
}

/// Parser for an operator which takes two args.
pub fn op_two<T, F1, F2, A1, A2, G>(
    name: &'static str,
    arg1: F1,
    arg2: F2,
    build: G,
) -> impl Fn(&str) -> IResult<&str, T>
where
    F1: Fn(&str) -> IResult<&str, A1> + Copy,
    F2: Fn(&str) -> IResult<&str, A2> + Copy,
    G: Fn(A1, A2) -> T + Copy,
{
    move |i| {
        map(
            preceded(
                tag(name),
                tuple((preceded(space1, arg1), preceded(space1, arg2))),
            ),
            |(val1, val2)| build(val1, val2),
        )(i)
    }
}

/// Parser for an operator which takes four args.
pub fn op_four<T, F1, F2, F3, F4, A1, A2, A3, A4, G>(
    name: &'static str,
    arg1: F1,
    arg2: F2,
    arg3: F3,
    arg4: F4,
    build: G,
) -> impl Fn(&str) -> IResult<&str, T>
where
    F1: Fn(&str) -> IResult<&str, A1> + Copy,
    F2: Fn(&str) -> IResult<&str, A2> + Copy,
    F3: Fn(&str) -> IResult<&str, A3> + Copy,
    F4: Fn(&str) -> IResult<&str, A4> + Copy,
    G: Fn(A1, A2, A3, A4) -> T + Copy,
{
    move |i| {
        map(
            preceded(
                tag(name),
                tuple((
                    preceded(space1, arg1),
                    preceded(space1, arg2),
                    preceded(space1, arg3),
                    preceded(space1, arg4),
                )),
            ),
            |(val1, val2, val3, val4)| build(val1, val2, val3, val4),
        )(i)
    }
}<|MERGE_RESOLUTION|>--- conflicted
+++ resolved
@@ -2,11 +2,7 @@
     bytes::complete::tag,
     character::complete::{digit1, space0, space1},
     combinator::{map, map_res, opt, recognize},
-<<<<<<< HEAD
-    multi::separated_list0,
-=======
     multi::separated_list1,
->>>>>>> 68a79e02
     sequence::{delimited, pair, preceded, tuple},
     IResult,
 };
@@ -30,11 +26,7 @@
 where
     F: Fn(&'a str) -> IResult<&'a str, T>,
 {
-<<<<<<< HEAD
-    separated_list0(delimited(space0, tag(separator), space0), element)
-=======
     separated_list1(delimited(space0, tag(separator), space0), element)
->>>>>>> 68a79e02
 }
 
 /// Parses a integer value.
